use ansi_term::Colour;
use clap::Parser;

use anyhow::{anyhow, Context};
use dialoguer::Select;
use shell_escape::escape;
use std::borrow::Cow;
use std::env;
use std::fmt::{Display, Formatter};
use std::fs;
use std::io::{self, Read, Seek, SeekFrom, Write};
use std::path::Path;
use std::process::Command;
use tempfile;

use thiserror::Error;

mod text_diff;
use text_diff::{calculate_text_diff, TextDiff};

#[derive(Debug, Clone)]
struct Rename {
    original: String,
    new: String,
}

#[derive(Parser, Debug)]
#[clap(
    version = "1.2",
    author = "Marcus B. <me@mbufett.com>",
    about = "https://github.com/marcusbuffett/pipe-rename"
)]
struct Opts {
    #[clap(name = "FILES")]
    files: Vec<String>,
    /// Optionally set a custom rename command, like 'git mv'
    #[clap(short = 'c', long)]
    rename_command: Option<String>,
    /// Prettify diffs
    #[clap(short, long)]
    pretty_diff: bool,
    /// Answer all prompts with yes
    #[clap(short = 'y', long = "yes")]
    assume_yes: bool,
    /// Overwrite existing files
    #[clap(short, long)]
    force: bool,
}

impl Rename {
    fn pretty_diff(&self) -> impl Display {
        struct PrettyDiff(Rename);
        impl Display for PrettyDiff {
            fn fmt(&self, f: &mut Formatter) -> std::fmt::Result {
                let diff_changes = calculate_text_diff(&self.0.original, &self.0.new);

                // print old
                write!(f, "{}", Colour::Red.paint("- "))?;
                for change in &diff_changes {
                    match change {
                        TextDiff::Removed(old) => {
                            write!(f, "{}", Colour::Red.paint(old))?;
                        }
                        TextDiff::Unchanged(same) => {
                            write!(f, "{}", same)?;
                        }
                        _ => (),
                    }
                }
                writeln!(f)?;

                // print new
                write!(f, "{}", Colour::Green.paint("+ "))?;
                for change in &diff_changes {
                    match change {
                        TextDiff::New(new) => {
                            write!(f, "{}", Colour::Green.paint(new))?;
                        }
                        TextDiff::Unchanged(same) => {
                            write!(f, "{}", same)?;
                        }
                        _ => (),
                    }
                }

                Ok(())
            }
        }
        PrettyDiff(self.clone())
    }

    fn plain_diff(&self) -> impl Display {
        struct PlainDiff(Rename);
        impl Display for PlainDiff {
            fn fmt(&self, f: &mut Formatter<'_>) -> std::fmt::Result {
                write!(f, "{} -> {}", self.0.original, self.0.new)
            }
        }
        PlainDiff(self.clone())
    }
}
impl Display for Rename {
    fn fmt(&self, f: &mut Formatter<'_>) -> std::fmt::Result {
        self.plain_diff().fmt(f)
    }
}

#[derive(Error, Debug, Clone)]
pub enum RenamerError {
    #[error("No replacements found")]
    NoReplacementsFound,
    #[error("Unequal number of files")]
    UnequalLines,
}

fn find_renames(
    old_lines: &Vec<String>,
    new_lines: &Vec<String>,
) -> Result<Vec<Rename>, RenamerError> {
    if old_lines.len() != new_lines.len() {
        return Err(RenamerError::UnequalLines);
    }
    let renames: Vec<_> = old_lines
        .into_iter()
        .zip(new_lines)
        .filter_map(|(original, new)| {
            if original == new {
                None
            } else {
                Some(Rename {
                    original: original.to_string(),
                    new: new.to_string(),
                })
            }
        })
        .collect();

    if renames.is_empty() {
        return Err(RenamerError::NoReplacementsFound);
    }

    Ok(renames)
}

fn get_input(files: Vec<String>) -> anyhow::Result<Vec<String>> {
    if !files.is_empty() {
        return Ok(files);
    }

    let input = {
        let mut buffer = String::new();
        io::stdin().read_to_string(&mut buffer)?;
        buffer
    };
    if input.is_empty() {
        return Err(anyhow!("No input files on stdin or as args. Aborting."));
    }
    return Ok(input.lines().map(|f| f.to_string()).collect());
}

fn get_input_files(files: Vec<String>) -> anyhow::Result<Vec<String>> {
    let mut input_files = get_input(files)?;
    // This is a special case where we want to expand `.` and `..`.
    let dots = &[".", ".."];
    if input_files.len() == 1 && dots.contains(&input_files[0].as_str()) {
        input_files = expand_dir(&input_files[0])?;
    }
    if input_files.is_empty() {
        return Err(anyhow!("No input files on stdin or as args. Aborting."));
    }

    Ok(input_files)
}

fn expand_dir(path: &str) -> anyhow::Result<Vec<String>, io::Error> {
    Ok(fs::read_dir(path)?
        .filter_map(|e| {
            e.ok()
                .and_then(|e| e.path().into_os_string().into_string().ok())
        })
        .collect())
}

fn open_editor(input_files: &Vec<String>) -> anyhow::Result<Vec<String>> {
    let mut tmpfile = tempfile::NamedTempFile::new().context("Could not create temp file")?;
    write!(tmpfile, "{}", input_files.join("\n"))?;
    let editor = env::var("EDITOR").unwrap_or("vim".to_string());
    tmpfile.seek(SeekFrom::Start(0))?;
    let child = Command::new(editor)
        .arg(tmpfile.path())
        .spawn()
        .context("Failed to execute editor process")?;

    let output = child.wait_with_output()?;
    if !output.status.success() {
        return Err(anyhow!("Editor terminated unexpectedly. Aborting."));
    }

    Ok(fs::read_to_string(&tmpfile)?
        .lines()
        .map(|f| f.to_string())
        .collect())
}

fn check_for_existing_files(replacements: &Vec<Rename>) -> anyhow::Result<()> {
    let replacements_over_existing_files: Vec<_> = replacements
        .iter()
        .filter(|replacement| Path::new(&replacement.new).exists())
        .collect();
    if !replacements_over_existing_files.is_empty() {
        println!("The following replacements overwrite existing files:");
        for replacement in &replacements_over_existing_files {
            println!("{}", Colour::Red.paint(replacement.to_string()));
        }
        println!();
        return Err(anyhow!("Refusing to overwrite existing files. Aborting."));
    }

    Ok(())
}

fn check_input_files(input_files: &Vec<String>) -> anyhow::Result<()> {
    let nonexisting_files: Vec<_> = input_files
        .iter()
        .filter(|input_file| !Path::new(input_file).exists())
        .collect();

    if !nonexisting_files.is_empty() {
        println!("The following input files do not exist:");
        for file in nonexisting_files {
            println!("{}", Colour::Red.paint(file));
        }
        println!();
        return Err(anyhow!("Nonexisting input files. Aborting."));
    }

    Ok(())
}

fn print_replacements(replacements: &Vec<Rename>, pretty: bool) {
    println!(
        "{}",
        Colour::Yellow.paint("The following replacements were found:")
    );
    println!();

    if pretty {
        let diff_output = replacements
            .iter()
            .map(|repl| repl.pretty_diff().to_string())
            .collect::<Vec<String>>()
            .join("\n\n"); // leave a blank line between pretty file diffs
        println!("{}", diff_output);
    } else {
        for replacement in replacements {
            println!("{}", Colour::Green.paint(replacement.to_string()));
        }
    }
    println!();
}

fn execute_renames(
    replacements: &Vec<Rename>,
    rename_command: Option<String>,
) -> anyhow::Result<()> {
    for replacement in replacements {
        if let Some(ref cmd) = rename_command {
            subprocess::Exec::shell(format!(
                "{} {} {}",
                cmd,
                escape(Cow::from(replacement.original.clone())),
                escape(Cow::from(replacement.new.clone()))
            ))
            .join()?;
        } else {
            fs::rename(&replacement.original, &replacement.new)?;
        }
    }

    Ok(())
}

fn prompt(selections: &[MenuItem], yes: bool) -> anyhow::Result<&MenuItem> {
    if yes {
        return Ok(&selections[0]);
    }

    let selection = Select::new()
        .with_prompt("Execute these renames?")
        .default(0)
        .items(&selections)
        .interact()?;

    Ok(&selections[selection])
}

enum MenuItem {
    /// Perform the current replacements
    Yes,
    /// Abort and do nothing
    No,
    /// Open the editor with the current replacements for edit
    Edit,
    /// Open the editor with the original names for edit
    Reset,
}

impl Display for MenuItem {
    fn fmt(&self, f: &mut Formatter<'_>) -> std::fmt::Result {
        match self {
            MenuItem::Yes => f.write_str("Yes"),
            MenuItem::No => f.write_str("No"),
            MenuItem::Edit => f.write_str("Edit"),
            MenuItem::Reset => f.write_str("Reset"),
        }
    }
}

fn main() -> anyhow::Result<()> {
    let opts = Opts::parse();
    let input_files = get_input_files(opts.files)?;

    check_input_files(&input_files)?;

    let mut buffer = input_files.clone();

    loop {
        let new_files = open_editor(&buffer)?;
        let replacements = find_renames(&input_files, &new_files)?;
        println!();

<<<<<<< HEAD
        if !opts.force {
            check_for_existing_files(&replacements)?;
        }
        print_replacements(&replacements, opts.pretty_diff);
=======
        let check_existing = check_for_existing_files(&replacements);

        let menu_options = match check_existing {
            Ok(()) => {
                print_replacements(&replacements, opts.pretty_diff);
                vec![MenuItem::Yes, MenuItem::No, MenuItem::Edit, MenuItem::Reset]
            }
            e @ Err(_) if opts.assume_yes => return e,
            Err(_) => vec![MenuItem::Edit, MenuItem::Yes, MenuItem::No, MenuItem::Reset],
        };
>>>>>>> b77ae9d8

        match prompt(&menu_options, opts.assume_yes)? {
            MenuItem::Yes => {
                execute_renames(&replacements, opts.rename_command)?;
                break;
            }
            MenuItem::No => {
                println!("Aborting");
                break;
            }
            MenuItem::Edit => buffer = new_files.clone(),
            MenuItem::Reset => buffer = input_files.clone(),
        }
    }

    Ok(())
}<|MERGE_RESOLUTION|>--- conflicted
+++ resolved
@@ -329,12 +329,10 @@
         let replacements = find_renames(&input_files, &new_files)?;
         println!();
 
-<<<<<<< HEAD
-        if !opts.force {
-            check_for_existing_files(&replacements)?;
-        }
+        // if !opts.force {
+        //     check_for_existing_files(&replacements)?;
+        // }
         print_replacements(&replacements, opts.pretty_diff);
-=======
         let check_existing = check_for_existing_files(&replacements);
 
         let menu_options = match check_existing {
@@ -345,7 +343,6 @@
             e @ Err(_) if opts.assume_yes => return e,
             Err(_) => vec![MenuItem::Edit, MenuItem::Yes, MenuItem::No, MenuItem::Reset],
         };
->>>>>>> b77ae9d8
 
         match prompt(&menu_options, opts.assume_yes)? {
             MenuItem::Yes => {
